--- conflicted
+++ resolved
@@ -19,11 +19,7 @@
     ContactLists,
     Contacts,
     ContactsListMemberships,
-<<<<<<< HEAD
-    ContactsWithHistory,
-=======
     CustomObject,
->>>>>>> 35ebea8f
     DealPipelines,
     Deals,
     DealsArchived,
